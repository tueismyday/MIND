"""
Guideline parsing and fact requirement extraction.

This module parses medical guideline text to identify what specific facts
need to be retrieved from patient records. It uses an LLM to convert
guideline instructions into structured RequiredFact objects with optimized
search queries for RAG retrieval.

The parser also extracts format instructions and note type filters from
guidelines to guide the generation process.

Example:
    >>> parser = GuidelineFactParser()
    >>> requirements = parser.parse_subsection_requirements(
    ...     section_title="Treatment Plan",
    ...     subsection_title="Current Medications",
    ...     subsection_guidelines="List all current medications..."
    ... )
    >>> print(f"Found {len(requirements.required_facts)} facts to retrieve")
"""

import logging
import json
import re
from typing import List, Dict, Optional

from generation.models import RequiredFact, SubsectionRequirements, FactPriority
from generation.constants import (
    GUIDELINE_PARSING_PROMPT_TEMPLATE,
    NOTE_TYPES_PATTERN
)
from generation.exceptions import FactParsingError
from config.llm_config import llm_config
from utils.error_handling import safe_llm_invoke

# Configure module logger
logger = logging.getLogger(__name__)


class GuidelineFactParser:
    """Parses medical guidelines to extract factual requirements.

    The parser analyzes guideline text and identifies:
    1. What specific facts need to be retrieved from patient records
    2. Optimized search queries for RAG retrieval
    3. Note type filters to improve retrieval accuracy
    4. Format instructions for how to present the information

    The parser uses JSON-based LLM output for structured, reliable parsing.

    Attributes:
        llm: Language model instance for parsing (retrieval-optimized model)

    Example:
        >>> parser = GuidelineFactParser()
        >>> guidelines = '''
        ... List current medications. Include dosage and frequency.
        ... [NOTE_TYPES: Medical Note, Prescription]
        ... '''
        >>> requirements = parser.parse_subsection_requirements(
        ...     section_title="Treatment",
        ...     subsection_title="Medications",
        ...     subsection_guidelines=guidelines
        ... )
        >>> for fact in requirements.required_facts:
        ...     print(f"Fact: {fact.description}")
        ...     print(f"Query: {fact.search_query}")
    """

    def __init__(self):
        """Initialize the guideline parser with the retrieval LLM."""
        self.llm = llm_config.llm_retrieve
        logger.debug("GuidelineFactParser initialized with retrieval LLM")

    def parse_subsection_requirements(
        self,
        section_title: str,
        subsection_title: str,
        subsection_guidelines: str
    ) -> SubsectionRequirements:
        """Parse guideline text to extract required facts and instructions.

        This method analyzes guideline text and produces a structured
        SubsectionRequirements object containing all facts that need to
        be answered and formatting instructions.

        Args:
            section_title: Title of the parent section
            subsection_title: Title of this subsection
            subsection_guidelines: Raw guideline text to parse

        Returns:
            SubsectionRequirements with structured fact list and instructions

        Raises:
            FactParsingError: If parsing fails critically

        Example:
            >>> parser = GuidelineFactParser()
            >>> requirements = parser.parse_subsection_requirements(
            ...     section_title="Medical History",
            ...     subsection_title="Chronic Conditions",
            ...     subsection_guidelines="List all chronic conditions..."
            ... )
            >>> print(requirements.complexity_score)
            5
        """
        logger.info(f"Parsing requirements for subsection: '{subsection_title}'")

        try:
            # STEP 1: Extract note types for hardcoded filtering
            note_types = self._extract_note_types(subsection_guidelines)

            # STEP 2: Remove NOTE_TYPES markers from text before sending to LLM
            # These markers are for hardcoded filtering, not LLM processing
            cleaned_guidelines = self._remove_note_types_marker(subsection_guidelines)

            # STEP 3: Call LLM to parse facts using JSON output
            requirements = self._parse_with_llm(
                section_title=section_title,
                subsection_title=subsection_title,
                cleaned_guidelines=cleaned_guidelines,
                note_types=note_types
            )

            if not requirements:
                logger.warning(
                    f"LLM parsing failed for '{subsection_title}', using fallback"
                )
                return self._create_fallback_requirements(
                    subsection_title, subsection_guidelines, note_types
                )

            logger.info(
                f"Successfully parsed {len(requirements.required_facts)} facts "
                f"for '{subsection_title}'"
            )
            return requirements

        except Exception as e:
            logger.error(
                f"Critical parsing failure for '{subsection_title}': {e}",
                exc_info=True
            )
            return self._create_fallback_requirements(
                subsection_title, subsection_guidelines, note_types
            )

    def _extract_note_types(self, subsection_guidelines: str) -> Optional[List[str]]:
        """Extract NOTE_TYPES marker from guideline text.

        Looks for patterns like:
        - [NOTE_TYPES: Medical Note, Nursing Note]
        - [NOTE_TYPES: ALL]

        Args:
            subsection_guidelines: Raw guideline text

        Returns:
            List of note types, or None if [NOTE_TYPES: ALL] or not found

        Example:
            >>> parser = GuidelineFactParser()
            >>> text = "Find medication [NOTE_TYPES: Medical Note, Prescription]"
            >>> note_types = parser._extract_note_types(text)
            >>> print(note_types)
            ['Medical Note', 'Prescription']
        """
        match = re.search(NOTE_TYPES_PATTERN, subsection_guidelines, re.IGNORECASE)

        if not match:
            logger.debug("No NOTE_TYPES found, defaulting to ALL")
            return None  # No restriction = search all

        note_types_str = match.group(1).strip()

        # Check for ALL keyword
        if note_types_str.upper() == 'ALL':
            logger.debug("NOTE_TYPES: ALL - no filtering")
            return None  # None = search all note types

        # Parse comma-separated list
        note_types = [nt.strip() for nt in note_types_str.split(',')]
        note_types = [nt for nt in note_types if nt]  # Remove empty strings

        if note_types:
            logger.debug(f"NOTE_TYPES extracted: {note_types}")
            return note_types
        else:
            logger.debug("Empty NOTE_TYPES list, defaulting to ALL")
            return None

    def _remove_note_types_marker(self, subsection_guidelines: str) -> str:
        """Remove [NOTE_TYPES: ...] markers from guideline text.

        These markers are used for hardcoded filtering and should not be
        sent to the LLM as they might confuse query generation.

        Args:
            subsection_guidelines: Guideline text with possible NOTE_TYPES markers

        Returns:
            Cleaned guideline text without NOTE_TYPES markers

        Example:
            >>> parser = GuidelineFactParser()
            >>> text = "Find meds [NOTE_TYPES: Medical] in records"
            >>> cleaned = parser._remove_note_types_marker(text)
            >>> print(cleaned)
            Find meds  in records
        """
        # Remove NOTE_TYPES markers
        cleaned_text = re.sub(
            NOTE_TYPES_PATTERN,
            '',
            subsection_guidelines,
            flags=re.IGNORECASE
        )

        # Clean up extra whitespace left behind
        cleaned_text = re.sub(r'\n\s*\n\s*\n', '\n\n', cleaned_text)
        cleaned_text = cleaned_text.strip()

        return cleaned_text

    def _parse_with_llm(
        self,
        section_title: str,
        subsection_title: str,
        cleaned_guidelines: str,
        note_types: Optional[List[str]]
    ) -> Optional[SubsectionRequirements]:
        """Use LLM to parse guidelines into structured requirements.

        Args:
            section_title: Parent section title
            subsection_title: Subsection title
            cleaned_guidelines: Guidelines with NOTE_TYPES markers removed
            note_types: Extracted note types for filtering

        Returns:
            SubsectionRequirements if successful, None otherwise

        Example:
            >>> requirements = parser._parse_with_llm(
            ...     "Treatment", "Medications", "List current meds", None
            ... )
        """
<<<<<<< HEAD
        # Build parsing prompt
        parsing_prompt = GUIDELINE_PARSING_PROMPT_TEMPLATE.format(
            section_title=section_title,
            subsection_title=subsection_title,
            cleaned_guidelines=cleaned_guidelines
        )

=======
        
        print(f"[INFO] Parsing requirements for '{subsection_title}'")

        # STEP 1: Extract note types (for hardcoded filtering)
        note_types = self._extract_note_types(subsection_guidelines)

        # STEP 2: Remove NOTE_TYPES markers from text before sending to LLM
        # The LLM doesn't need to see these markers as filtering is hardcoded
        cleaned_guidelines = self._remove_note_types_marker(subsection_guidelines)

        # STEP 3: Fetch facts with LLM using JSON output
        
        parsing_prompt = f"""
Du er en ekspert i at analysere medicinske retningslinjer.

SEKTION: {section_title}
UNDERAFSNIT: {subsection_title}

RETNINGSLINJER:
{cleaned_guidelines}

Din opgave er at identificere hvilke KONKRETE FAKTA der skal findes i patientjournalen, 
samt udtrække SPECIFIKKE FORMAT-INSTRUKTIONER for dette underafsnit.

VIGTIGT - Håndter følgende:
1. Hvis retningslinjen siger "Hvis ja...", udtræk BEGGE muligheder (ja og nej scenarios)
2. Når der står "Brug X notat", betyder det der skal søge i den notetype
3. FORMAT KRAV skal indeholde instruktioner om HVORDAN der skal svares (f.eks. "besvar kort", "pas på ikke at konkludere", "giv bedste bud")
4. Lister med "f.eks." betyder ALLE eksemplerne er potentielle fakta
5. Når du laver "search_query", skal du optimere søgestrengen til RAG:
   - Brug præcise og beskrivende nøgleord
   - Undgå generiske ord (som “patienten”, “hvis”, “skal”)
   - Medtag synonymer og fagtermer fra konteksten
   - Sørg for at søgestrengen fungerer for både semantisk og nøgleordsbaseret søgning

## OUTPUT FORMAT - DU SKAL RETURNERE JSON ##

Returner KUN et JSON objekt med denne struktur (ingen tekst før eller efter):

{{
  "required_facts": [
    {{
      "description": "Præcis beskrivelse af faktum",
      "search_query": "optimeret søgestreng for RAG"
    }}
  ],
  "format_instructions": "Alle instruktioner om HVORDAN der skal svares for dette underafsnit"
}}

## EKSEMPEL ##

For retningslinje: 
"Får patienten behov for medicindosering? Hvis ja: tabletter, øjendråber? Brug hjemmesygepleje notat. Svar meget kort og pas på ikke at konkludere."

Korrekt JSON:
{{
  "required_facts": [
    {{
      "description": "Behov for hjælp til medicindosering (ja/nej)",
      "search_query": "medicindosering hjælp behov"
    }},
    {{
      "description": "Type medicindosering: tabletter, øjendråber, salve, injektion",
      "search_query": "medicin tabletter øjendråber administration"
    }}
  ],
  "format_instructions": "Svar meget kort. Pas på ikke at konkludere. Giv bedste bud baseret på patientens tilstand."
}}

Vær SPECIFIK. Inkluder ALLE detaljer fra retningslinjen, også "hvis ja" scenarios.
Returner KUN valid JSON - ingen forklaring før eller efter!
"""
        
>>>>>>> 2c091ba6
        try:
            # Call LLM with retry logic
            response = safe_llm_invoke(
                prompt=parsing_prompt,
                llm=self.llm,
                max_retries=3,
                fallback_response=None,
                operation="guideline_parsing"
            )

            if not response or not response.strip():
                logger.error("Empty response from LLM")
                return None

            # Parse JSON response
            requirements = self._parse_json_response(
                response=response,
                section_title=section_title,
                subsection_title=subsection_title,
                note_types=note_types
            )

            return requirements

        except Exception as e:
            logger.error(f"LLM invocation failed: {e}", exc_info=True)
            return None

    def _parse_json_response(
        self,
        response: str,
        section_title: str,
        subsection_title: str,
        note_types: Optional[List[str]]
    ) -> Optional[SubsectionRequirements]:
        """Parse JSON response from LLM into SubsectionRequirements.

        Args:
            response: Raw LLM response (should contain JSON)
            section_title: Parent section title
            subsection_title: Subsection title
            note_types: Note types for filtering

        Returns:
            SubsectionRequirements if parsing succeeds, None otherwise

        Example:
            >>> response = '{"required_facts": [...], "format_instructions": "..."}'
            >>> requirements = parser._parse_json_response(
            ...     response, "Treatment", "Medications", None
            ... )
        """
        # Extract JSON from response (in case LLM added extra text)
        response_clean = response.strip()

        # Find JSON block
        start_idx = response_clean.find('{')
        end_idx = response_clean.rfind('}')

        if start_idx == -1 or end_idx == -1:
            logger.error("No JSON found in LLM response")
            logger.debug(f"Response preview: {response[:200]}")
            return None

        json_str = response_clean[start_idx:end_idx + 1]

        try:
            data = json.loads(json_str)

            # Validate required fields
            if 'required_facts' not in data:
                logger.error("Missing 'required_facts' in JSON response")
                return None

            # Parse required facts
            required_facts = []
            for fact_data in data.get('required_facts', []):
                fact = self._create_fact_from_json(
                    fact_data, section_title, subsection_title, note_types
                )
                if fact:
                    required_facts.append(fact)

            # Extract format instructions
            format_instructions = data.get('format_instructions', '')

            # Calculate complexity
            complexity = min(len(required_facts), 10)

            logger.info(f"Successfully parsed {len(required_facts)} required facts")

            return SubsectionRequirements(
                subsection_title=subsection_title,
                required_facts=required_facts,
                format_instructions=format_instructions,
                complexity_score=complexity,
                note_types=note_types
            )

        except json.JSONDecodeError as e:
            logger.error(f"Failed to parse JSON: {e}")
            logger.debug(f"JSON string: {json_str[:300]}")
            return None
        except Exception as e:
            logger.error(f"Unexpected error parsing JSON: {e}", exc_info=True)
            return None

    def _create_fact_from_json(
        self,
        fact_data: Dict,
        section_title: str,
        subsection_title: str,
        note_types: Optional[List[str]]
    ) -> Optional[RequiredFact]:
        """Create RequiredFact object from JSON fact data.

        Args:
            fact_data: Dictionary with fact information from JSON
            section_title: Parent section title (for context)
            subsection_title: Subsection title (for context)
            note_types: Note types for this fact

        Returns:
            RequiredFact if creation succeeds, None otherwise

        Example:
            >>> fact_data = {
            ...     "description": "Current medications",
            ...     "search_query": "medications current treatment"
            ... }
            >>> fact = parser._create_fact_from_json(
            ...     fact_data, "Treatment", "Medications", None
            ... )
            >>> print(fact.description)
            Current medications
        """
        try:
            description = fact_data.get('description', '').strip()
            search_query = fact_data.get('search_query', description).strip()

            if not description:
                logger.warning("Skipping fact with empty description")
                return None

            return RequiredFact(
                description=description,
                priority=FactPriority.REQUIRED,
                search_query=search_query,
                note_types=note_types
            )

        except Exception as e:
            logger.error(f"Failed to create fact from JSON: {e}")
            return None

    def _create_fallback_requirements(
        self,
        subsection_title: str,
        subsection_guidelines: str,
        note_types: Optional[List[str]]
    ) -> SubsectionRequirements:
        """Create minimal fallback requirements when parsing fails.

        This provides a degraded but functional fallback that allows
        generation to proceed even when guideline parsing fails.

        Args:
            subsection_title: Subsection title
            subsection_guidelines: Raw guideline text
            note_types: Note types for filtering

        Returns:
            SubsectionRequirements with single generic fact

        Example:
            >>> requirements = parser._create_fallback_requirements(
            ...     "Medications", "List medications", None
            ... )
            >>> print(len(requirements.required_facts))
            1
        """
        logger.warning(f"Creating fallback requirements for '{subsection_title}'")

        # Create single generic fact
        fallback_fact = RequiredFact(
            description=f"Information relateret til {subsection_title}",
            priority=FactPriority.REQUIRED,
            search_query=subsection_title.lower(),
            note_types=note_types
        )

        return SubsectionRequirements(
            subsection_title=subsection_title,
            required_facts=[fallback_fact],
            format_instructions=subsection_guidelines[:200],  # First 200 chars
            complexity_score=1,
            note_types=note_types
        )<|MERGE_RESOLUTION|>--- conflicted
+++ resolved
@@ -246,7 +246,6 @@
             ...     "Treatment", "Medications", "List current meds", None
             ... )
         """
-<<<<<<< HEAD
         # Build parsing prompt
         parsing_prompt = GUIDELINE_PARSING_PROMPT_TEMPLATE.format(
             section_title=section_title,
@@ -254,7 +253,6 @@
             cleaned_guidelines=cleaned_guidelines
         )
 
-=======
         
         print(f"[INFO] Parsing requirements for '{subsection_title}'")
 
@@ -328,7 +326,6 @@
 Returner KUN valid JSON - ingen forklaring før eller efter!
 """
         
->>>>>>> 2c091ba6
         try:
             # Call LLM with retry logic
             response = safe_llm_invoke(
